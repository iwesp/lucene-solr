/*
 * Licensed to the Apache Software Foundation (ASF) under one or more
 * contributor license agreements.  See the NOTICE file distributed with
 * this work for additional information regarding copyright ownership.
 * The ASF licenses this file to You under the Apache License, Version 2.0
 * (the "License"); you may not use this file except in compliance with
 * the License.  You may obtain a copy of the License at
 *
 *     http://www.apache.org/licenses/LICENSE-2.0
 *
 * Unless required by applicable law or agreed to in writing, software
 * distributed under the License is distributed on an "AS IS" BASIS,
 * WITHOUT WARRANTIES OR CONDITIONS OF ANY KIND, either express or implied.
 * See the License for the specific language governing permissions and
 * limitations under the License.
 */
package org.apache.solr.cloud;

import java.io.IOException;
import java.lang.invoke.MethodHandles;
import java.util.ArrayList;
import java.util.Collection;
import java.util.Collections;
import java.util.HashMap;
import java.util.LinkedHashMap;
import java.util.List;
import java.util.Locale;
import java.util.Map;
import java.util.Random;
import java.util.Set;
<<<<<<< HEAD
import java.util.function.Function;
=======
>>>>>>> 8218a5b2
import java.util.function.Supplier;
import java.util.regex.Matcher;
import java.util.regex.Pattern;
import java.util.stream.Collectors;

import com.google.common.collect.ImmutableMap;
import org.apache.solr.client.solrj.cloud.autoscaling.Policy;
import org.apache.solr.client.solrj.cloud.autoscaling.PolicyHelper;
import org.apache.solr.client.solrj.impl.CloudSolrClient;
import org.apache.solr.client.solrj.impl.SolrClientDataProvider;
import org.apache.solr.client.solrj.impl.ZkClientClusterStateProvider;
import org.apache.solr.cloud.rule.ReplicaAssigner;
import org.apache.solr.cloud.rule.Rule;
import org.apache.solr.common.SolrException;
import org.apache.solr.common.cloud.ClusterState;
import org.apache.solr.common.cloud.DocCollection;
import org.apache.solr.common.cloud.Replica;
import org.apache.solr.common.cloud.ReplicaPosition;
import org.apache.solr.common.cloud.Slice;
import org.apache.solr.common.cloud.ZkNodeProps;
import org.apache.solr.common.cloud.ZkStateReader;
import org.apache.solr.common.util.StrUtils;
import org.apache.solr.common.util.Utils;
import org.apache.solr.core.CoreContainer;
import org.apache.zookeeper.KeeperException;
import org.slf4j.Logger;
import org.slf4j.LoggerFactory;

import static org.apache.solr.client.solrj.cloud.autoscaling.Policy.POLICY;
import static org.apache.solr.cloud.OverseerCollectionMessageHandler.CREATE_NODE_SET;
import static org.apache.solr.cloud.OverseerCollectionMessageHandler.CREATE_NODE_SET_EMPTY;
import static org.apache.solr.cloud.OverseerCollectionMessageHandler.CREATE_NODE_SET_SHUFFLE;
import static org.apache.solr.cloud.OverseerCollectionMessageHandler.CREATE_NODE_SET_SHUFFLE_DEFAULT;
import static org.apache.solr.common.cloud.DocCollection.SNITCH;
import static org.apache.solr.common.cloud.ZkStateReader.CORE_NAME_PROP;
import static org.apache.solr.common.cloud.ZkStateReader.MAX_SHARDS_PER_NODE;
import static org.apache.solr.common.cloud.ZkStateReader.SOLR_AUTOSCALING_CONF_PATH;


public class Assign {
  private static final Logger log = LoggerFactory.getLogger(MethodHandles.lookup().lookupClass());

  private static Pattern COUNT = Pattern.compile("core_node(\\d+)");

  public static String assignNode(DocCollection collection) {
    Map<String, Slice> sliceMap = collection != null ? collection.getSlicesMap() : null;
    if (sliceMap == null) {
      return "core_node1";
    }

    int max = 0;
    for (Slice slice : sliceMap.values()) {
      for (Replica replica : slice.getReplicas()) {
        Matcher m = COUNT.matcher(replica.getName());
        if (m.matches()) {
          max = Math.max(max, Integer.parseInt(m.group(1)));
        }
      }
    }

    return "core_node" + (max + 1);
  }

  /**
   * Assign a new unique id up to slices count - then add replicas evenly.
   *
   * @return the assigned shard id
   */
  public static String assignShard(DocCollection collection, Integer numShards) {
    if (numShards == null) {
      numShards = 1;
    }
    String returnShardId = null;
    Map<String, Slice> sliceMap = collection != null ? collection.getActiveSlicesMap() : null;


    // TODO: now that we create shards ahead of time, is this code needed?  Esp since hash ranges aren't assigned when creating via this method?

    if (sliceMap == null) {
      return "shard1";
    }

    List<String> shardIdNames = new ArrayList<>(sliceMap.keySet());

    if (shardIdNames.size() < numShards) {
      return "shard" + (shardIdNames.size() + 1);
    }

    // TODO: don't need to sort to find shard with fewest replicas!

    // else figure out which shard needs more replicas
    final Map<String, Integer> map = new HashMap<>();
    for (String shardId : shardIdNames) {
      int cnt = sliceMap.get(shardId).getReplicasMap().size();
      map.put(shardId, cnt);
    }

    Collections.sort(shardIdNames, (String o1, String o2) -> {
      Integer one = map.get(o1);
      Integer two = map.get(o2);
      return one.compareTo(two);
    });

    returnShardId = shardIdNames.get(0);
    return returnShardId;
  }

  public static String buildCoreName(String collectionName, String shard, Replica.Type type, int replicaNum) {
    // TODO: Adding the suffix is great for debugging, but may be an issue if at some point we want to support a way to change replica type
    return String.format(Locale.ROOT, "%s_%s_replica_%s%s", collectionName, shard, type.name().substring(0,1).toLowerCase(Locale.ROOT), replicaNum);
  }

  public static String buildCoreName(DocCollection collection, String shard, Replica.Type type) {
    Slice slice = collection.getSlice(shard);
    int replicaNum = slice.getReplicas().size();
    for (; ; ) {
      String replicaName = buildCoreName(collection.getName(), shard, type, replicaNum);
      boolean exists = false;
      for (Replica replica : slice.getReplicas()) {
        if (replicaName.equals(replica.getStr(CORE_NAME_PROP))) {
          exists = true;
          break;
        }
      }
      if (exists) replicaNum++;
      else return replicaName;
    }
  }
  public static List<String> getLiveOrLiveAndCreateNodeSetList(final Set<String> liveNodes, final ZkNodeProps message, final Random random) {
    // TODO: add smarter options that look at the current number of cores per
    // node?
    // for now we just go random (except when createNodeSet and createNodeSet.shuffle=false are passed in)

    List<String> nodeList;

    final String createNodeSetStr = message.getStr(CREATE_NODE_SET);
    final List<String> createNodeList = (createNodeSetStr == null) ? null : StrUtils.splitSmart((CREATE_NODE_SET_EMPTY.equals(createNodeSetStr) ? "" : createNodeSetStr), ",", true);

    if (createNodeList != null) {
      nodeList = new ArrayList<>(createNodeList);
      nodeList.retainAll(liveNodes);
      if (message.getBool(CREATE_NODE_SET_SHUFFLE, CREATE_NODE_SET_SHUFFLE_DEFAULT)) {
        Collections.shuffle(nodeList, random);
      }
    } else {
      nodeList = new ArrayList<>(liveNodes);
      Collections.shuffle(nodeList, random);
    }

    return nodeList;
  }

  public static List<ReplicaPosition> identifyNodes(Supplier<CoreContainer> coreContainer,
                                                    ZkStateReader zkStateReader,
                                                    ClusterState clusterState,
                                                    List<String> nodeList,
                                                    String collectionName,
                                                    ZkNodeProps message,
                                                    List<String> shardNames,
                                                    int numNrtReplicas,
                                                    int numTlogReplicas,
                                                    int numPullReplicas) throws KeeperException, InterruptedException {
    List<Map> rulesMap = (List) message.get("rule");
    String policyName = message.getStr(POLICY);
    Map autoScalingJson = Utils.getJson(zkStateReader.getZkClient(), SOLR_AUTOSCALING_CONF_PATH, true);

<<<<<<< HEAD
    if (rulesMap == null && policyName == null && autoScalingJson.get(Policy.CLUSTER_POLICY) == null) {
      log.debug("Identify nodes using default");
      int i = 0;
      List<ReplicaPosition> result = new ArrayList<>();
      for (String aShard : shardNames)
=======
    if (rulesMap == null && policyName == null) {
      int i = 0;
      List<ReplicaPosition> result = new ArrayList<>();
      for (String aShard : shardNames) {

>>>>>>> 8218a5b2
        for (Map.Entry<Replica.Type, Integer> e : ImmutableMap.of(Replica.Type.NRT, numNrtReplicas,
            Replica.Type.TLOG, numTlogReplicas,
            Replica.Type.PULL, numPullReplicas
        ).entrySet()) {
          for (int j = 0; j < e.getValue(); j++){
            result.add(new ReplicaPosition(aShard, j, e.getKey(), nodeList.get(i % nodeList.size())));
            i++;
          }
        }
<<<<<<< HEAD
      return result;
    } else {
      if (numTlogReplicas + numPullReplicas != 0 && rulesMap != null) {
=======

      }
      return result;
    } else {
      if (numTlogReplicas + numPullReplicas != 0) {
>>>>>>> 8218a5b2
        throw new SolrException(SolrException.ErrorCode.BAD_REQUEST,
            Replica.Type.TLOG + " or " + Replica.Type.PULL + " replica types not supported with placement rules or cluster policies");
      }
    }

    if (policyName != null || autoScalingJson.get(Policy.CLUSTER_POLICY) != null) {
<<<<<<< HEAD
      if (message.getStr(CREATE_NODE_SET) == null)
        nodeList = Collections.emptyList();// unless explicitly specified do not pass node list to Policy
      return getPositionsUsingPolicy(collectionName,
          shardNames, numNrtReplicas, numTlogReplicas, numPullReplicas, policyName, zkStateReader, nodeList);
    } else {
      log.debug("Identify nodes using rules framework");
=======
      return getPositionsUsingPolicy(collectionName,
          shardNames, numNrtReplicas, policyName, zkStateReader, nodeList);
    } else {
>>>>>>> 8218a5b2
      List<Rule> rules = new ArrayList<>();
      for (Object map : rulesMap) rules.add(new Rule((Map) map));
      Map<String, Integer> sharVsReplicaCount = new HashMap<>();

      for (String shard : shardNames) sharVsReplicaCount.put(shard, numNrtReplicas);
      ReplicaAssigner replicaAssigner = new ReplicaAssigner(rules,
          sharVsReplicaCount,
          (List<Map>) message.get(SNITCH),
          new HashMap<>(),//this is a new collection. So, there are no nodes in any shard
          nodeList,
          coreContainer.get(),
          clusterState);

      Map<ReplicaPosition, String> nodeMappings = replicaAssigner.getNodeMappings();
      return nodeMappings.entrySet().stream()
          .map(e -> new ReplicaPosition(e.getKey().shard, e.getKey().index, e.getKey().type, e.getValue()))
          .collect(Collectors.toList());
    }
  }

  static class ReplicaCount {
    public final String nodeName;
    public int thisCollectionNodes = 0;
    public int totalNodes = 0;

    ReplicaCount(String nodeName) {
      this.nodeName = nodeName;
    }

    public int weight() {
      return (thisCollectionNodes * 100) + totalNodes;
    }
  }

  // Only called from createShard and addReplica (so far).
  //
  // Gets a list of candidate nodes to put the required replica(s) on. Throws errors if not enough replicas
  // could be created on live nodes given maxShardsPerNode, Replication factor (if from createShard) etc.
  public static List<ReplicaCount> getNodesForNewReplicas(ClusterState clusterState, String collectionName,
                                                          String shard, int nrtReplicas,
                                                          Object createNodeSet, CoreContainer cc) throws KeeperException, InterruptedException {
    DocCollection coll = clusterState.getCollection(collectionName);
    Integer maxShardsPerNode = coll.getInt(MAX_SHARDS_PER_NODE, 1);
    List<String> createNodeList = null;

    if (createNodeSet instanceof List) {
      createNodeList = (List) createNodeSet;
    } else {
      createNodeList = createNodeSet == null ? null : StrUtils.splitSmart((String) createNodeSet, ",", true);
    }

     HashMap<String, ReplicaCount> nodeNameVsShardCount = getNodeNameVsShardCount(collectionName, clusterState, createNodeList);

    if (createNodeList == null) { // We only care if we haven't been told to put new replicas on specific nodes.
      int availableSlots = 0;
      for (Map.Entry<String, ReplicaCount> ent : nodeNameVsShardCount.entrySet()) {
        //ADDREPLICA can put more than maxShardsPerNode on an instance, so this test is necessary.
        if (maxShardsPerNode > ent.getValue().thisCollectionNodes) {
          availableSlots += (maxShardsPerNode - ent.getValue().thisCollectionNodes);
        }
      }
      if (availableSlots < nrtReplicas) {
        throw new SolrException(SolrException.ErrorCode.BAD_REQUEST,
            String.format(Locale.ROOT, "Cannot create %d new replicas for collection %s given the current number of live nodes and a maxShardsPerNode of %d",
                nrtReplicas, collectionName, maxShardsPerNode));
      }
    }

    List l = (List) coll.get(DocCollection.RULE);
    List<ReplicaPosition> replicaPositions = null;
    if (l != null) {
<<<<<<< HEAD
      replicaPositions = getNodesViaRules(clusterState, shard, nrtReplicas, cc, coll, createNodeList, l);
=======
      replicaPositions = getNodesViaRules(clusterState, shard, numberOfNodes, cc, coll, createNodeList, l);
>>>>>>> 8218a5b2
    }
    String policyName = coll.getStr(POLICY);
    Map autoScalingJson = Utils.getJson(cc.getZkController().getZkClient(), SOLR_AUTOSCALING_CONF_PATH, true);
    if (policyName != null || autoScalingJson.get(Policy.CLUSTER_POLICY) != null) {
<<<<<<< HEAD
      replicaPositions = Assign.getPositionsUsingPolicy(collectionName, Collections.singletonList(shard), nrtReplicas, 0, 0,
=======
      replicaPositions = Assign.getPositionsUsingPolicy(collectionName, Collections.singletonList(shard), numberOfNodes,
>>>>>>> 8218a5b2
          policyName, cc.getZkController().getZkStateReader(), createNodeList);
    }

    if(replicaPositions != null){
      List<ReplicaCount> repCounts = new ArrayList<>();
      for (ReplicaPosition p : replicaPositions) {
        repCounts.add(new ReplicaCount(p.node));
      }
      return repCounts;
    }

    ArrayList<ReplicaCount> sortedNodeList = new ArrayList<>(nodeNameVsShardCount.values());
    Collections.sort(sortedNodeList, (x, y) -> (x.weight() < y.weight()) ? -1 : ((x.weight() == y.weight()) ? 0 : 1));
    return sortedNodeList;

  }

<<<<<<< HEAD
  public static List<ReplicaPosition> getPositionsUsingPolicy(String collName, List<String> shardNames,
                                                              int nrtReplicas,
                                                              int tlogReplicas,
                                                              int pullReplicas,
=======
  public static List<ReplicaPosition> getPositionsUsingPolicy(String collName, List<String> shardNames, int numReplicas,
>>>>>>> 8218a5b2
                                                              String policyName, ZkStateReader zkStateReader,
                                                              List<String> nodesList) throws KeeperException, InterruptedException {
    try (CloudSolrClient csc = new CloudSolrClient.Builder()
        .withClusterStateProvider(new ZkClientClusterStateProvider(zkStateReader))
        .build()) {
      SolrClientDataProvider clientDataProvider = new SolrClientDataProvider(csc);
      Map<String, Object> autoScalingJson = Utils.getJson(zkStateReader.getZkClient(), SOLR_AUTOSCALING_CONF_PATH, true);
      Map<String, String> kvMap = Collections.singletonMap(collName, policyName);
      return PolicyHelper.getReplicaLocations(
          collName,
          autoScalingJson,
<<<<<<< HEAD
          clientDataProvider,
          kvMap,
          shardNames,
          nrtReplicas,
          tlogReplicas,
          pullReplicas,
          nodesList);
=======
          clientDataProvider, singletonMap(collName, policyName), shardNames, numReplicas, nodesList);
      List<ReplicaPosition> result = new ArrayList<>();
      for (Map.Entry<String, List<String>> e : locations.entrySet()) {
        List<String> value = e.getValue();
        for (int i = 0; i < value.size(); i++) {
          result.add(new ReplicaPosition(e.getKey(), i, Replica.Type.NRT, value.get(i)));
        }
      }
      return result;
>>>>>>> 8218a5b2
    } catch (IOException e) {
      throw new SolrException(SolrException.ErrorCode.SERVER_ERROR, "Error closing CloudSolrClient",e);
    }
  }

  private static List<ReplicaPosition> getNodesViaRules(ClusterState clusterState, String shard, int numberOfNodes,
                                                        CoreContainer cc, DocCollection coll, List<String> createNodeList, List l) {
    ArrayList<Rule> rules = new ArrayList<>();
    for (Object o : l) rules.add(new Rule((Map) o));
    Map<String, Map<String, Integer>> shardVsNodes = new LinkedHashMap<>();
    for (Slice slice : coll.getSlices()) {
      LinkedHashMap<String, Integer> n = new LinkedHashMap<>();
      shardVsNodes.put(slice.getName(), n);
      for (Replica replica : slice.getReplicas()) {
        Integer count = n.get(replica.getNodeName());
        if (count == null) count = 0;
        n.put(replica.getNodeName(), ++count);
      }
    }
    List snitches = (List) coll.get(SNITCH);
    List<String> nodesList = createNodeList == null ?
        new ArrayList<>(clusterState.getLiveNodes()) :
        createNodeList;
    Map<ReplicaPosition, String> positions = new ReplicaAssigner(
        rules,
        Collections.singletonMap(shard, numberOfNodes),
        snitches,
        shardVsNodes,
        nodesList, cc, clusterState).getNodeMappings();

    return positions.entrySet().stream().map(e -> e.getKey().setNode(e.getValue())).collect(Collectors.toList());// getReplicaCounts(positions);
  }

  private static HashMap<String, ReplicaCount> getNodeNameVsShardCount(String collectionName,
                                                                       ClusterState clusterState, List<String> createNodeList) {
    Set<String> nodes = clusterState.getLiveNodes();

    List<String> nodeList = new ArrayList<>(nodes.size());
    nodeList.addAll(nodes);
    if (createNodeList != null) nodeList.retainAll(createNodeList);

    HashMap<String, ReplicaCount> nodeNameVsShardCount = new HashMap<>();
    for (String s : nodeList) {
      nodeNameVsShardCount.put(s, new ReplicaCount(s));
    }
    if (createNodeList != null) { // Overrides petty considerations about maxShardsPerNode
      if (createNodeList.size() != nodeNameVsShardCount.size()) {
        throw new SolrException(SolrException.ErrorCode.BAD_REQUEST,
            "At least one of the node(s) specified are not currently active, no action taken.");
      }
      return nodeNameVsShardCount;
    }
    DocCollection coll = clusterState.getCollection(collectionName);
    Integer maxShardsPerNode = coll.getInt(MAX_SHARDS_PER_NODE, 1);
    Map<String, DocCollection> collections = clusterState.getCollectionsMap();
    for (Map.Entry<String, DocCollection> entry : collections.entrySet()) {
      DocCollection c = entry.getValue();
      //identify suitable nodes  by checking the no:of cores in each of them
      for (Slice slice : c.getSlices()) {
        Collection<Replica> replicas = slice.getReplicas();
        for (Replica replica : replicas) {
          ReplicaCount count = nodeNameVsShardCount.get(replica.getNodeName());
          if (count != null) {
            count.totalNodes++; // Used ot "weigh" whether this node should be used later.
            if (entry.getKey().equals(collectionName)) {
              count.thisCollectionNodes++;
              if (count.thisCollectionNodes >= maxShardsPerNode) nodeNameVsShardCount.remove(replica.getNodeName());
            }
          }
        }
      }
    }

    return nodeNameVsShardCount;
  }


}<|MERGE_RESOLUTION|>--- conflicted
+++ resolved
@@ -28,10 +28,6 @@
 import java.util.Map;
 import java.util.Random;
 import java.util.Set;
-<<<<<<< HEAD
-import java.util.function.Function;
-=======
->>>>>>> 8218a5b2
 import java.util.function.Supplier;
 import java.util.regex.Matcher;
 import java.util.regex.Pattern;
@@ -198,19 +194,11 @@
     String policyName = message.getStr(POLICY);
     Map autoScalingJson = Utils.getJson(zkStateReader.getZkClient(), SOLR_AUTOSCALING_CONF_PATH, true);
 
-<<<<<<< HEAD
     if (rulesMap == null && policyName == null && autoScalingJson.get(Policy.CLUSTER_POLICY) == null) {
       log.debug("Identify nodes using default");
       int i = 0;
       List<ReplicaPosition> result = new ArrayList<>();
       for (String aShard : shardNames)
-=======
-    if (rulesMap == null && policyName == null) {
-      int i = 0;
-      List<ReplicaPosition> result = new ArrayList<>();
-      for (String aShard : shardNames) {
-
->>>>>>> 8218a5b2
         for (Map.Entry<Replica.Type, Integer> e : ImmutableMap.of(Replica.Type.NRT, numNrtReplicas,
             Replica.Type.TLOG, numTlogReplicas,
             Replica.Type.PULL, numPullReplicas
@@ -220,35 +208,21 @@
             i++;
           }
         }
-<<<<<<< HEAD
       return result;
     } else {
       if (numTlogReplicas + numPullReplicas != 0 && rulesMap != null) {
-=======
-
-      }
-      return result;
-    } else {
-      if (numTlogReplicas + numPullReplicas != 0) {
->>>>>>> 8218a5b2
         throw new SolrException(SolrException.ErrorCode.BAD_REQUEST,
             Replica.Type.TLOG + " or " + Replica.Type.PULL + " replica types not supported with placement rules or cluster policies");
       }
     }
 
     if (policyName != null || autoScalingJson.get(Policy.CLUSTER_POLICY) != null) {
-<<<<<<< HEAD
       if (message.getStr(CREATE_NODE_SET) == null)
         nodeList = Collections.emptyList();// unless explicitly specified do not pass node list to Policy
       return getPositionsUsingPolicy(collectionName,
           shardNames, numNrtReplicas, numTlogReplicas, numPullReplicas, policyName, zkStateReader, nodeList);
     } else {
       log.debug("Identify nodes using rules framework");
-=======
-      return getPositionsUsingPolicy(collectionName,
-          shardNames, numNrtReplicas, policyName, zkStateReader, nodeList);
-    } else {
->>>>>>> 8218a5b2
       List<Rule> rules = new ArrayList<>();
       for (Object map : rulesMap) rules.add(new Rule((Map) map));
       Map<String, Integer> sharVsReplicaCount = new HashMap<>();
@@ -320,20 +294,12 @@
     List l = (List) coll.get(DocCollection.RULE);
     List<ReplicaPosition> replicaPositions = null;
     if (l != null) {
-<<<<<<< HEAD
       replicaPositions = getNodesViaRules(clusterState, shard, nrtReplicas, cc, coll, createNodeList, l);
-=======
-      replicaPositions = getNodesViaRules(clusterState, shard, numberOfNodes, cc, coll, createNodeList, l);
->>>>>>> 8218a5b2
     }
     String policyName = coll.getStr(POLICY);
     Map autoScalingJson = Utils.getJson(cc.getZkController().getZkClient(), SOLR_AUTOSCALING_CONF_PATH, true);
     if (policyName != null || autoScalingJson.get(Policy.CLUSTER_POLICY) != null) {
-<<<<<<< HEAD
       replicaPositions = Assign.getPositionsUsingPolicy(collectionName, Collections.singletonList(shard), nrtReplicas, 0, 0,
-=======
-      replicaPositions = Assign.getPositionsUsingPolicy(collectionName, Collections.singletonList(shard), numberOfNodes,
->>>>>>> 8218a5b2
           policyName, cc.getZkController().getZkStateReader(), createNodeList);
     }
 
@@ -351,14 +317,10 @@
 
   }
 
-<<<<<<< HEAD
   public static List<ReplicaPosition> getPositionsUsingPolicy(String collName, List<String> shardNames,
                                                               int nrtReplicas,
                                                               int tlogReplicas,
                                                               int pullReplicas,
-=======
-  public static List<ReplicaPosition> getPositionsUsingPolicy(String collName, List<String> shardNames, int numReplicas,
->>>>>>> 8218a5b2
                                                               String policyName, ZkStateReader zkStateReader,
                                                               List<String> nodesList) throws KeeperException, InterruptedException {
     try (CloudSolrClient csc = new CloudSolrClient.Builder()
@@ -370,7 +332,6 @@
       return PolicyHelper.getReplicaLocations(
           collName,
           autoScalingJson,
-<<<<<<< HEAD
           clientDataProvider,
           kvMap,
           shardNames,
@@ -378,17 +339,6 @@
           tlogReplicas,
           pullReplicas,
           nodesList);
-=======
-          clientDataProvider, singletonMap(collName, policyName), shardNames, numReplicas, nodesList);
-      List<ReplicaPosition> result = new ArrayList<>();
-      for (Map.Entry<String, List<String>> e : locations.entrySet()) {
-        List<String> value = e.getValue();
-        for (int i = 0; i < value.size(); i++) {
-          result.add(new ReplicaPosition(e.getKey(), i, Replica.Type.NRT, value.get(i)));
-        }
-      }
-      return result;
->>>>>>> 8218a5b2
     } catch (IOException e) {
       throw new SolrException(SolrException.ErrorCode.SERVER_ERROR, "Error closing CloudSolrClient",e);
     }
