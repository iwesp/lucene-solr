/*
 * Licensed to the Apache Software Foundation (ASF) under one or more
 * contributor license agreements.  See the NOTICE file distributed with
 * this work for additional information regarding copyright ownership.
 * The ASF licenses this file to You under the Apache License, Version 2.0
 * (the "License"); you may not use this file except in compliance with
 * the License.  You may obtain a copy of the License at
 *
 *     http://www.apache.org/licenses/LICENSE-2.0
 *
 * Unless required by applicable law or agreed to in writing, software
 * distributed under the License is distributed on an "AS IS" BASIS,
 * WITHOUT WARRANTIES OR CONDITIONS OF ANY KIND, either express or implied.
 * See the License for the specific language governing permissions and
 * limitations under the License.
 */
package org.apache.solr.handler;

import java.io.IOException;
import java.lang.invoke.MethodHandles;
import java.sql.ResultSetMetaData;
import java.sql.SQLException;
import java.util.ArrayList;
import java.util.HashMap;
import java.util.Iterator;
import java.util.List;
import java.util.Map;
import java.util.Properties;

import org.apache.calcite.config.Lex;
import org.apache.solr.client.solrj.io.Tuple;
import org.apache.solr.client.solrj.io.comp.StreamComparator;
import org.apache.solr.client.solrj.io.stream.ExceptionStream;
import org.apache.solr.client.solrj.io.stream.TupleStream;
import org.apache.solr.common.SolrException;
import org.apache.solr.common.params.CommonParams;
import org.apache.solr.common.params.ModifiableSolrParams;
import org.apache.solr.common.params.SolrParams;
import org.apache.solr.core.CoreContainer;
import org.apache.solr.core.SolrCore;
import org.apache.solr.handler.sql.CalciteSolrDriver;
import org.apache.solr.request.SolrQueryRequest;
import org.apache.solr.response.SolrQueryResponse;
import org.apache.solr.security.AuthorizationContext;
import org.apache.solr.security.PermissionNameProvider;
import org.apache.solr.util.plugin.SolrCoreAware;
import org.slf4j.Logger;
import org.slf4j.LoggerFactory;

public class SQLHandler extends RequestHandlerBase implements SolrCoreAware, PermissionNameProvider {

  private static final Logger logger = LoggerFactory.getLogger(MethodHandles.lookup().lookupClass());

  private static String defaultZkhost = null;
  private static String defaultWorkerCollection = null;

  static final String sqlNonCloudErrorMsg = "/sql handler only works in Solr Cloud mode";

  private boolean isCloud = false;

  public void inform(SolrCore core) {
    CoreContainer coreContainer = core.getCoreContainer();

    if(coreContainer.isZooKeeperAware()) {
      defaultZkhost = core.getCoreContainer().getZkController().getZkServerAddress();
      defaultWorkerCollection = core.getCoreDescriptor().getCollectionName();
      isCloud = true;
    }
  }

  @Override
  public PermissionNameProvider.Name getPermissionName(AuthorizationContext request) {
    return PermissionNameProvider.Name.READ_PERM;
  }

  public void handleRequestBody(SolrQueryRequest req, SolrQueryResponse rsp) throws Exception {
    ModifiableSolrParams params = new ModifiableSolrParams(req.getParams());
    params = adjustParams(params);
    req.setParams(params);

    String sql = params.get("stmt");
    // Set defaults for parameters
    params.set("numWorkers", params.getInt("numWorkers", 1));
    params.set("workerCollection", params.get("workerCollection", defaultWorkerCollection));
    params.set("workerZkhost", params.get("workerZkhost", defaultZkhost));
    params.set("aggregationMode", params.get("aggregationMode", "facet"));

    TupleStream tupleStream = null;
    try {

      if(!isCloud) {
        throw new IllegalStateException(sqlNonCloudErrorMsg);
      }

      if(sql == null) {
        throw new Exception("stmt parameter cannot be null");
      }

      String url = CalciteSolrDriver.CONNECT_STRING_PREFIX;

      Properties properties = new Properties();
      // Add all query parameters
      Iterator<String> parameterNamesIterator = params.getParameterNamesIterator();
      while(parameterNamesIterator.hasNext()) {
        String param = parameterNamesIterator.next();
        properties.setProperty(param, params.get(param));
      }

      // Set these last to ensure that they are set properly
      properties.setProperty("lex", Lex.MYSQL.toString());
      properties.setProperty("zk", defaultZkhost);

      String driverClass = CalciteSolrDriver.class.getCanonicalName();

      // JDBC driver requires metadata from the SQLHandler. Default to false since this adds a new Metadata stream.
      boolean includeMetadata = params.getBool("includeMetadata", false);
      tupleStream = new SqlHandlerStream(url, sql, null, properties, driverClass, includeMetadata);

      tupleStream = new StreamHandler.TimerStream(new ExceptionStream(tupleStream));

      rsp.add("result-set", tupleStream);
    } catch(Exception e) {
      //Catch the SQL parsing and query transformation exceptions.
      if(tupleStream != null) {
        tupleStream.close();
      }
      SolrException.log(logger, e);
      rsp.add("result-set", new StreamHandler.DummyErrorStream(e));
    }
  }

  public String getDescription() {
    return "SQLHandler";
  }

  public String getSource() {
    return null;
  }

  /*
   * Only necessary for SolrJ JDBC driver since metadata has to be passed back
   */
<<<<<<< HEAD
  private static class SqlHandlerStream extends JDBCStream {
=======
  private static class SqlHandlerStream extends CalciteJDBCStream {
>>>>>>> ea79c668
    private final boolean includeMetadata;
    private boolean firstTuple = true;
    List<String> metadataFields = new ArrayList<>();
    Map<String, String> metadataAliases = new HashMap<>();

    SqlHandlerStream(String connectionUrl, String sqlQuery, StreamComparator definedSort,
                     Properties connectionProperties, String driverClassName, boolean includeMetadata)
        throws IOException {
      super(connectionUrl, sqlQuery, definedSort, connectionProperties, driverClassName);

      this.includeMetadata = includeMetadata;
    }

    @Override
    public Tuple read() throws IOException {
      // Return a metadata tuple as the first tuple and then pass through to the JDBCStream.
      if(firstTuple) {
        try {
          Map<String, Object> fields = new HashMap<>();

          firstTuple = false;

          ResultSetMetaData resultSetMetaData = resultSet.getMetaData();

          for(int i = 1; i <= resultSetMetaData.getColumnCount(); i++) {
            String columnName = resultSetMetaData.getColumnName(i);
            String columnLabel = resultSetMetaData.getColumnLabel(i);
            metadataFields.add(columnName);
            metadataAliases.put(columnName, columnLabel);
          }

          if(includeMetadata) {
            fields.put("isMetadata", true);
            fields.put("fields", metadataFields);
            fields.put("aliases", metadataAliases);
            return new Tuple(fields);
          }
        } catch (SQLException e) {
          throw new IOException(e);
        }
      }

      Tuple tuple = super.read();
      if(!tuple.EOF) {
        tuple.fieldNames = metadataFields;
        tuple.fieldLabels = metadataAliases;
      }
      return tuple;
    }
  }

  private ModifiableSolrParams adjustParams(SolrParams params) {
    ModifiableSolrParams adjustedParams = new ModifiableSolrParams();
    adjustedParams.add(params);
    adjustedParams.add(CommonParams.OMIT_HEADER, "true");
    return adjustedParams;
  }
}<|MERGE_RESOLUTION|>--- conflicted
+++ resolved
@@ -140,11 +140,7 @@
   /*
    * Only necessary for SolrJ JDBC driver since metadata has to be passed back
    */
-<<<<<<< HEAD
-  private static class SqlHandlerStream extends JDBCStream {
-=======
   private static class SqlHandlerStream extends CalciteJDBCStream {
->>>>>>> ea79c668
     private final boolean includeMetadata;
     private boolean firstTuple = true;
     List<String> metadataFields = new ArrayList<>();
