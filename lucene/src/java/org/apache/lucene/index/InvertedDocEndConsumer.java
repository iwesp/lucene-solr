package org.apache.lucene.index;

/**
 * Licensed to the Apache Software Foundation (ASF) under one or more
 * contributor license agreements.  See the NOTICE file distributed with
 * this work for additional information regarding copyright ownership.
 * The ASF licenses this file to You under the Apache License, Version 2.0
 * (the "License"); you may not use this file except in compliance with
 * the License.  You may obtain a copy of the License at
 *
 *     http://www.apache.org/licenses/LICENSE-2.0
 *
 * Unless required by applicable law or agreed to in writing, software
 * distributed under the License is distributed on an "AS IS" BASIS,
 * WITHOUT WARRANTIES OR CONDITIONS OF ANY KIND, either express or implied.
 * See the License for the specific language governing permissions and
 * limitations under the License.
 */

import java.io.IOException;
import java.util.Map;

abstract class InvertedDocEndConsumer {
  abstract void flush(Map<FieldInfo, InvertedDocEndConsumerPerField> fieldsToFlush, SegmentWriteState state) throws IOException;
  abstract void abort();
<<<<<<< HEAD
  abstract void setFieldInfos(FieldInfos fieldInfos);
  abstract InvertedDocEndConsumerPerField addField(DocInverterPerField docInverterPerField, FieldInfo fieldInfo);
  abstract void startDocument() throws IOException;
  abstract void finishDocument() throws IOException;
=======
>>>>>>> 26f104d3
}<|MERGE_RESOLUTION|>--- conflicted
+++ resolved
@@ -23,11 +23,7 @@
 abstract class InvertedDocEndConsumer {
   abstract void flush(Map<FieldInfo, InvertedDocEndConsumerPerField> fieldsToFlush, SegmentWriteState state) throws IOException;
   abstract void abort();
-<<<<<<< HEAD
-  abstract void setFieldInfos(FieldInfos fieldInfos);
   abstract InvertedDocEndConsumerPerField addField(DocInverterPerField docInverterPerField, FieldInfo fieldInfo);
   abstract void startDocument() throws IOException;
   abstract void finishDocument() throws IOException;
-=======
->>>>>>> 26f104d3
 }