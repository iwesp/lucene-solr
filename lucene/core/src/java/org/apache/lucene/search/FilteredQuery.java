--- conflicted
+++ resolved
@@ -124,7 +124,7 @@
 
       // return a filtering scorer
       @Override
-      public Scorer scorer(AtomicReaderContext context, boolean scoreDocsInOrder, boolean topScorer, Bits acceptDocs) throws IOException {
+      public Scorer scorer(AtomicReaderContext context, boolean scoreDocsInOrder, boolean topScorer, boolean needsPositions, boolean needsOffsets, boolean collectPositions, Bits acceptDocs) throws IOException {
         assert filter != null;
 
         final DocIdSet filterDocIdSet = filter.getDocIdSet(context, acceptDocs);
@@ -151,12 +151,12 @@
           // if we are using random access, we return the inner scorer, just with other acceptDocs
           // TODO, replace this by when BooleanWeight is fixed to be consistent with its scorer implementations:
           // return weight.scorer(context, scoreDocsInOrder, topScorer, filterAcceptDocs);
-          return weight.scorer(context, true, topScorer, filterAcceptDocs);
+          return weight.scorer(context, true, topScorer, needsPositions, needsOffsets, collectPositions, filterAcceptDocs);
         } else {
           assert firstFilterDoc > -1;
           // we are gonna advance() this scorer, so we set inorder=true/toplevel=false
           // we pass null as acceptDocs, as our filter has already respected acceptDocs, no need to do twice
-          final Scorer scorer = weight.scorer(context, true, false, null);
+          final Scorer scorer = weight.scorer(context, true, false, needsPositions, needsOffsets, collectPositions, null);
           return (scorer == null) ? null : new Scorer(this) {
             private int scorerDoc = -1, filterDoc = firstFilterDoc;
             
@@ -224,13 +224,11 @@
             public float score() throws IOException {
               return scorer.score();
             }
-<<<<<<< HEAD
-
-            @Override
-            public IntervalIterator positions(boolean needsPayloads, boolean needsOffsets, boolean collectPositions) throws IOException {
-              // nocommit what should we do in this case with positions?
-              throw new UnsupportedOperationException();
-=======
+
+            @Override
+            public IntervalIterator positions() throws IOException {
+               return scorer.positions();
+            }
             
             @Override
             public float freq() throws IOException { return scorer.freq(); }
@@ -238,7 +236,6 @@
             @Override
             public Collection<ChildScorer> getChildren() {
               return Collections.singleton(new ChildScorer(scorer, "FILTERED"));
->>>>>>> a965d6fd
             }
           };
         }
