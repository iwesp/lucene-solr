package org.apache.lucene.misc;

/**
 * Licensed to the Apache Software Foundation (ASF) under one or more
 * contributor license agreements.  See the NOTICE file distributed with
 * this work for additional information regarding copyright ownership.
 * The ASF licenses this file to You under the Apache License, Version 2.0
 * (the "License"); you may not use this file except in compliance with
 * the License.  You may obtain a copy of the License at
 *
 *     http://www.apache.org/licenses/LICENSE-2.0
 *
 * Unless required by applicable law or agreed to in writing, software
 * distributed under the License is distributed on an "AS IS" BASIS,
 * WITHOUT WARRANTIES OR CONDITIONS OF ANY KIND, either express or implied.
 * See the License for the specific language governing permissions and
 * limitations under the License.
 */

import org.apache.lucene.index.IndexReader;
import org.apache.lucene.index.MultiFields;
import org.apache.lucene.index.Fields;
import org.apache.lucene.index.TermsEnum;
import org.apache.lucene.index.FieldsEnum;
import org.apache.lucene.index.Terms;
import org.apache.lucene.index.FieldReaderException;
import org.apache.lucene.index.DocsEnum;
import org.apache.lucene.search.DocIdSetIterator;
import org.apache.lucene.store.FSDirectory;
import org.apache.lucene.util.PriorityQueue;
import org.apache.lucene.util.BytesRef;
import org.apache.lucene.util.Bits;
import org.apache.lucene.util.ReaderUtil;

import java.io.File;
import java.io.IOException;
import java.util.Arrays;
import java.util.Comparator;

/**
 * 
 * <code>HighFreqTerms</code> class extracts the top n most frequent terms
 * (by document frequency ) from an existing Lucene index and reports their document frequencey.
 * If the -t flag is  and reports both their document frequency and their total tf (total number of occurences) 
 * in order of highest total tf
 */
public class HighFreqTerms {
  
  // The top numTerms will be displayed
  public static final int DEFAULTnumTerms = 100;
  public static int numTerms = DEFAULTnumTerms;
  
  public static void main(String[] args) throws Exception {
    IndexReader reader = null;
    FSDirectory dir = null;
    String field = null;
    boolean IncludeTermFreqs = false; 
   
    if (args.length == 0 || args.length > 4) {
      usage();
      System.exit(1);
    }     

    if (args.length > 0) {
      dir = FSDirectory.open(new File(args[0]));
    }
   
    for (int i = 1; i < args.length; i++) {
      if (args[i].equals("-t")) {
        IncludeTermFreqs = true;
      }
      else{
        try {
          numTerms = Integer.parseInt(args[i]);
        } catch (NumberFormatException e) {
          field=args[i];
        }
      }
    }
    
    reader = IndexReader.open(dir, true);
    TermStats[] terms = getHighFreqTerms(reader, numTerms, field);
    if (!IncludeTermFreqs) {
      //default HighFreqTerms behavior
      for (int i = 0; i < terms.length; i++) {
        System.out.printf("%s:%s %,d \n",
            terms[i].field, terms[i].termtext.utf8ToString(), terms[i].docFreq);
      }
    }
    else{
      TermStats[] termsWithTF = sortByTotalTermFreq(reader, terms);
      for (int i = 0; i < termsWithTF.length; i++) {
        System.out.printf("%s:%s \t totalTF = %,d \t doc freq = %,d \n",
            termsWithTF[i].field, termsWithTF[i].termtext.utf8ToString(),
            termsWithTF[i].totalTermFreq, termsWithTF[i].docFreq);
      }
    }
    reader.close();
  }
  
  private static void usage() {
    System.out
        .println("\n\n"
            + "java org.apache.lucene.misc.HighFreqTerms <index dir> [-t][number_terms] [field]\n\t -t: include totalTermFreq\n\n");
  }
  /**
   * 
   * @param reader
   * @param numTerms
   * @param field
   * @return TermStats[] ordered by terms with highest docFreq first.
   * @throws Exception
   */
  public static TermStats[] getHighFreqTerms(IndexReader reader, int numTerms, String field) throws Exception {
    TermStatsQueue tiq = null;
    
    if (field != null) {
      Fields fields = MultiFields.getFields(reader);
      if (fields == null) {
        throw new FieldReaderException("field " + field + " not found");
      }
      Terms terms = fields.terms(field);
      if (terms != null) {
        TermsEnum termsEnum = terms.iterator();
        tiq = new TermStatsQueue(numTerms);
        fillQueue(termsEnum, tiq, field);
      }
    } else {
      Fields fields = MultiFields.getFields(reader);
      if (fields == null) {
        throw new FieldReaderException("no fields found for this index");
      }
      tiq = new TermStatsQueue(numTerms);
      FieldsEnum fieldsEnum = fields.iterator();
      while (true) {
        field = fieldsEnum.next();
        if (field != null) {
          TermsEnum terms = fieldsEnum.terms();
          fillQueue(terms, tiq, field);
        } else {
          break;
        }
      }
    }
    
    TermStats[] result = new TermStats[tiq.size()];
    // we want highest first so we read the queue and populate the array
    // starting at the end and work backwards
    int count = tiq.size() - 1;
    while (tiq.size() != 0) {
      result[count] = tiq.pop();
      count--;
    }
    return result;
  }
  
  /**
   * Takes array of TermStats. For each term looks up the tf for each doc
   * containing the term and stores the total in the output array of TermStats.
   * Output array is sorted by highest total tf.
   * 
   * @param reader
   * @param terms
   *          TermStats[]
   * @return TermStats[]
   * @throws Exception
   */
  
  public static TermStats[] sortByTotalTermFreq(IndexReader reader, TermStats[] terms) throws Exception {
    TermStats[] ts = new TermStats[terms.length]; // array for sorting
    long totalTF;
    for (int i = 0; i < terms.length; i++) {
      totalTF = getTotalTermFreq(reader, terms[i].field, terms[i].termtext);
      ts[i] = new TermStats(terms[i].field, terms[i].termtext, terms[i].docFreq, totalTF);
    }
    
    Comparator<TermStats> c = new TotalTermFreqComparatorSortDescending();
    Arrays.sort(ts, c);
    
    return ts;
  }
  
<<<<<<< HEAD
  public static long getTotalTermFreq(IndexReader reader, final String field, 
      final BytesRef termtext) throws Exception {
    final long totalTF[] = new long[1];
    
    new ReaderUtil.Gather(reader) {

      @Override
      protected void add(int base, IndexReader r) throws IOException {
        Bits skipDocs = r.getDeletedDocs();
        DocsEnum de = r.termDocsEnum(skipDocs, field, termtext);
        if (de != null) {
          while (de.nextDoc() != DocIdSetIterator.NO_MORE_DOCS)
            totalTF[0] += de.freq();
        }
=======
  public static long getTotalTermFreq(IndexReader reader, String field, BytesRef termText) throws Exception {

    long totalTF = 0;
    
    Terms terms = MultiFields.getTerms(reader, field);
    if (terms == null) {
      return 0;
    }

    TermsEnum termsEnum = terms.iterator();
    if (termsEnum.seek(termText) != TermsEnum.SeekStatus.FOUND) {
      return 0;
    }

    Bits skipDocs = MultiFields.getDeletedDocs(reader);
    if (skipDocs == null) {
      // TODO: we could do this up front, during the scan
      // (next()), instead of after-the-fact here w/ seek,
      // if the codec supports it and there are no del
      // docs...
      final long totTF = termsEnum.totalTermFreq();
      if (totTF != -1) {
        return totTF;
      }
    }
    
    DocsEnum de = termsEnum.docs(skipDocs, null);

    // use DocsEnum.read() and BulkResult api
    final DocsEnum.BulkReadResult bulkresult = de.getBulkResult();
    int count;
    while ((count = de.read()) != 0) {
      final int[] freqs = bulkresult.freqs.ints;
      final int limit = bulkresult.freqs.offset + count;
      for(int i=bulkresult.freqs.offset;i<limit;i++) {
        totalTF += freqs[i];
>>>>>>> f320ade2
      }
    }.run();
    
    return totalTF[0];
  }
  
  public static void fillQueue(TermsEnum termsEnum, TermStatsQueue tiq, String field) throws Exception {
    
  while (true) {
      BytesRef term = termsEnum.next();
      if (term != null) {
        tiq.insertWithOverflow(new TermStats(field, term, termsEnum.docFreq()));
      } else {
        break;
      }
    }
  }
 }

/**
 * Comparator
 * 
 * Reverse of normal Comparator. i.e. returns 1 if a.totalTermFreq is less than
 * b.totalTermFreq So we can sort in descending order of totalTermFreq
 */

final class TotalTermFreqComparatorSortDescending implements Comparator<TermStats> {
  
  public int compare(TermStats a, TermStats b) {
    if (a.totalTermFreq < b.totalTermFreq) {
      return 1;
    } else if (a.totalTermFreq > b.totalTermFreq) {
      return -1;
    } else {
      return 0;
    }
  }
}

/**
 * Priority queue for TermStats objects ordered by docFreq
 **/
final class TermStatsQueue extends PriorityQueue<TermStats> {
  TermStatsQueue(int size) {
    initialize(size);
  }
  
  @Override
  protected boolean lessThan(TermStats termInfoA, TermStats termInfoB) {
    return termInfoA.docFreq < termInfoB.docFreq;
  }
}<|MERGE_RESOLUTION|>--- conflicted
+++ resolved
@@ -180,7 +180,6 @@
     return ts;
   }
   
-<<<<<<< HEAD
   public static long getTotalTermFreq(IndexReader reader, final String field, 
       final BytesRef termtext) throws Exception {
     final long totalTF[] = new long[1];
@@ -190,49 +189,22 @@
       @Override
       protected void add(int base, IndexReader r) throws IOException {
         Bits skipDocs = r.getDeletedDocs();
+        if (skipDocs == null) {
+          // TODO: we could do this up front, during the scan
+          // (next()), instead of after-the-fact here w/ seek,
+          // if the codec supports it and there are no del
+          // docs...
+          final long totTF = r.totalTermFreq(field, termtext);
+          if (totTF != -1) {
+            totalTF[0] += totTF;
+            return;
+          }
+        }
         DocsEnum de = r.termDocsEnum(skipDocs, field, termtext);
         if (de != null) {
           while (de.nextDoc() != DocIdSetIterator.NO_MORE_DOCS)
             totalTF[0] += de.freq();
         }
-=======
-  public static long getTotalTermFreq(IndexReader reader, String field, BytesRef termText) throws Exception {
-
-    long totalTF = 0;
-    
-    Terms terms = MultiFields.getTerms(reader, field);
-    if (terms == null) {
-      return 0;
-    }
-
-    TermsEnum termsEnum = terms.iterator();
-    if (termsEnum.seek(termText) != TermsEnum.SeekStatus.FOUND) {
-      return 0;
-    }
-
-    Bits skipDocs = MultiFields.getDeletedDocs(reader);
-    if (skipDocs == null) {
-      // TODO: we could do this up front, during the scan
-      // (next()), instead of after-the-fact here w/ seek,
-      // if the codec supports it and there are no del
-      // docs...
-      final long totTF = termsEnum.totalTermFreq();
-      if (totTF != -1) {
-        return totTF;
-      }
-    }
-    
-    DocsEnum de = termsEnum.docs(skipDocs, null);
-
-    // use DocsEnum.read() and BulkResult api
-    final DocsEnum.BulkReadResult bulkresult = de.getBulkResult();
-    int count;
-    while ((count = de.read()) != 0) {
-      final int[] freqs = bulkresult.freqs.ints;
-      final int limit = bulkresult.freqs.offset + count;
-      for(int i=bulkresult.freqs.offset;i<limit;i++) {
-        totalTF += freqs[i];
->>>>>>> f320ade2
       }
     }.run();
     
